--- conflicted
+++ resolved
@@ -100,14 +100,8 @@
             self.model.generation_config.pad_token_id = self.tokenizer.pad_token_id
 
     def set_prompt(self, prompt: Prompt, lower_verbalizer: bool = False) -> None:
-<<<<<<< HEAD
         """
         Can be used for initialization or updating the object.
-=======
-        """Set Prompt.
-
-        Sets the prompt for the class. Can be used for initialization or updating the object.
->>>>>>> 94985a94
 
         Args:
             prompt (Prompt): The prompt to be set.
@@ -201,16 +195,9 @@
 
     @staticmethod
     def group_logits(logits: Tensor, grouped_indices: List[List[int]]) -> Tensor:
-<<<<<<< HEAD
         """
         Combines the logits if different label words are used by taking the arithmetic mean of the logits
         for each class.
-=======
-        """Combine Logits.
-
-        Combine the logits for different class labels by taking the arithmetic mean of the logits
-        for each class label.
->>>>>>> 94985a94
 
         Args:
             logits (torch.Tensor): The logits to be combined.
@@ -226,7 +213,6 @@
         )
 
     def _predicted_indices_to_labels(self, predicted: Tensor) -> Tensor:
-<<<<<<< HEAD
         """
         Converts the predicted indices to labels if the verbalizer dictionary is available. If return_type is set to 'torch'
         while the keys of the verbalizer dict are strings, 'return_type' is set to 'list'.
@@ -237,19 +223,6 @@
 
         Returns:
             Tuple[Union[torch.Tensor, List[str]], str]: The predicted labels (either as tensor or list) and the 'return_type' variable.
-=======
-        """Predicted Indices to Labels.
-
-        Convert the predicted indices to labels if the verbalizer dictionary is available. If return_type is set to 'torch'
-        while the keys of the verbalizer dict are strings, 'return_type' is set to 'list'.
-
-        Args:
-            predicted (tensor): The predicted indices.
-            return_type (str): Intended type for output.
-
-        Returns:
-            Tuple[Union[Tensor, List[str]], str]: The predicted labels (either as tensor or list) and the 'return_type' variable.
->>>>>>> 94985a94
         """
         if self.verbalizer_dict is not None:
             verb_kes_list: List[Union[int, str]] = list(self.verbalizer_dict.keys())
@@ -464,11 +437,6 @@
             logits = torch.stack(
                 [collector_logits[idx] for idx in np.argsort(length_sorted_idx)]
             )
-<<<<<<< HEAD
-=======
-        if calibrate:
-            output = calibrate_fn(output)
->>>>>>> 94985a94
 
         predicted = torch.argmax(output, dim=-1)
         predicted = self._predicted_indices_to_labels(predicted)
@@ -506,12 +474,8 @@
             show_progress_bar (bool): A flag to determine if the progress bar should be shown. Defaults to False.
             return_logits (bool): A flag to determine if the logits should be returned. Defaults to False.
                 If the logits are returned and a label in the verbalizer contains more than one word, the logits
-<<<<<<< HEAD
                 are averaged for the label group. E.g. :code:`Vbz([['good', 'great'], ['bad']])` mean logits are computed
                 for :code:`['good', 'great']`
-=======
-                are averaged for the label grouping.
->>>>>>> 94985a94
             return_type (str): The return type. Defaults to "torch". Supported types are "list",
                 "torch", "numpy", "pandas" and "polars".
             temperature (float): The temperature for the softmax function. Defaults to 1.0.
