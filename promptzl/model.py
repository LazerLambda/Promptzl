--- conflicted
+++ resolved
@@ -42,26 +42,6 @@
         Check if all input is valid.
 
         Args:
-<<<<<<< HEAD
-            model (PreTrainedModel): The model to be used. It is a pretrained model from the Huggingface Transformers library.
-            tokenizer (PreTrainedTokenizerBase): The tokenizer to be used. It is a pretrained tokenizer from the Huggingface
-            Transformers library.
-            prompt_or_verbalizer (Union[Prompt, Verbalizer]): An Prompt object or a Verbalizer Object. The verbalizer object is used,
-            when the data is already pre-processed otherwise
-                the pre-processing happens inside the Prompt class. Example:
-
-                    1. Verbalizer:
-                        ```Verbalizer([['good'], ['bad']])```
-                    2. Prompt:
-                        ```Prompt(Text("Classify the following with 'good' or 'bad'"), Text('text'), Verbalizer([['good'], ['bad']]))```
-            generate (bool): A flag to determine if the model is autoregressive and can _generate_ or not. If not, the
-                model is treated as a masked language model.
-                E.g.: `[["good"], ["bad"]]`, `[["good", "positive"], ["bad", "negative"]]`
-
-        Raise:
-            TypeError: In case neither a Prompt of a Verbalizer object is passed for `prompt_or_verbalizer`.
-            ValueError: In case the `tokenizer` object does not possess a `mask_token_id` attribute.
-=======
             model (PreTrainedModel): The model to be used.
             tokenizer (PreTrainedTokenizerBase): The tokenizer to be used.
             prompt (Prompt): The prompt to be used.
@@ -78,7 +58,6 @@
             AssertionError: If device is not of type str or None.
             AssertionError: If lower_verbalizer is not of type bool.
             AssertionError: If truncate is not of type bool.
->>>>>>> f6b7adce
         """
         assert isinstance(
             model, PreTrainedModel
@@ -445,42 +424,12 @@
         batch_size: int = 64,
         show_progress_bar: bool = False,
         return_logits: bool = False,
-<<<<<<< HEAD
-        return_type: str = "torch",
-        calibrate: bool = True,
-        **kwargs,
-    ):
-        """Classify a Dataset.
-
-        Classify a dataset using a prompt and a verbalizer. The classification can happen in two different steps:
-        1. Dataset is already prepared:
-
-            .. highlight:: python
-            .. code-block:: python
-
-                model = MLM4Classification('a-model-on-hf', Verbalizer([['bad'], ['good']]))
-                dataset = [e + 'It was [MASK]' for e in dataset]
-                dataset = Dataset.from_dict({'text': dataset}).map(tokenizer)
-                model.classify(dataset)
-        2. Dataset is prepared on the fly:
-            .. highlight:: python
-            .. code-block:: python
-
-                model = MLM4Classification('a-model-on-hf',
-                    Prompt(Key('text'), Prompt('It was '), Verbalizer([['bad'], ['good']]))
-                dataset = Dataset.from_dict({'text': ["The pizza was good.", "The pizza was bad."]})
-                model.classify(dataset)
-
-        By default, calibration is applied as described in [Hu et al., 2022](https://aclanthology.org/2022.acl-long.158/),
-        this can be reset by setting `calibrate` to `False`.
-=======
         return_type: str = "torch",  # TODO use enum type
         calibrate: bool = False,
         use_dataset_keys_in_results: bool = False,
         **kwargs: Any,
     ) -> Any:
         """Classify Data.
->>>>>>> f6b7adce
 
         Classify the data and return the results in the requested format. This method is used to prepare the data
         according to the provided input format.
